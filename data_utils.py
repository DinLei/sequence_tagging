import numpy as np
import os

UNK = "$UNK$"
NUM = "$NUM$"
NONE = "O"

class CoNLLDataset(object):
    """
    Class that iterates over CoNLL Dataset

    __iter__ method yields a tuple (words, tags)
        words: list of raw words
        tags: list of raw tags
    If processing_word and processing_tag are not None, 
    optional preprocessing is appplied

    Example:
        ```python
        data = CoNLLDataset(filename)
        for sentence, tags in data:
            pass
        ```
    """
    def __init__(self, filename, processing_word=None, processing_tag=None, 
                 max_iter=None):
        """
        Args:
            filename: path to the file
            processing_words: (optional) function that takes a word as input
            processing_tags: (optional) function that takes a tag as input
            max_iter: (optional) max number of sentences to yield
        """
        self.filename = filename
        self.processing_word = processing_word
        self.processing_tag = processing_tag
        self.max_iter = max_iter
        self.length = None


    def __iter__(self):
        niter = 0
        with open(self.filename) as f:
            words, tags = [], []
            for line in f:
                line = line.strip()
                if (len(line) == 0 or line.startswith("-DOCSTART-")):
                    if len(words) != 0:
                        niter += 1
                        if self.max_iter is not None and niter > self.max_iter:
                            break
                        yield words, tags
                        words, tags = [], []
                else:
                    ls = line.split(' ')
<<<<<<< HEAD
                    word, tag = ls[0],ls[-1]
=======
                    word, tag = ls[0], ls[1]
>>>>>>> 0b0b9a29
                    if self.processing_word is not None:
                        word = self.processing_word(word)
                    if self.processing_tag is not None:
                        tag = self.processing_tag(tag)
                    words += [word]
                    tags += [tag]


    def __len__(self):
        """
        Iterates once over the corpus to set and store length
        """
        if self.length is None:
            self.length = 0
            for _ in self:
                self.length += 1

        return self.length


def get_vocabs(datasets):
    """
    Args:
        datasets: a list of dataset objects
    Return:
        a set of all the words in the dataset
    """
    print("Building vocab...")
    vocab_words = set()
    vocab_tags = set()
    for dataset in datasets:
        for words, tags in dataset:
            vocab_words.update(words)
            vocab_tags.update(tags)
    print("- done. {} tokens".format(len(vocab_words)))
    return vocab_words, vocab_tags


def get_char_vocab(dataset):
    """
    Args:
        dataset: a iterator yielding tuples (sentence, tags)
    Returns:
        a set of all the characters in the dataset
    """
    vocab_char = set()
    for words, _ in dataset:
        for word in words:
            vocab_char.update(word)

    return vocab_char


def get_glove_vocab(filename):
    """
    Args:
        filename: path to the glove vectors
    """
    print("Building vocab...")
    vocab = set()
    with open(filename) as f:
        for line in f:
            word = line.strip().split(' ')[0]
            vocab.add(word)
    print("- done. {} tokens".format(len(vocab)))
    return vocab


def write_vocab(vocab, filename):
    """
    Writes a vocab to a file

    Args:
        vocab: iterable that yields word
        filename: path to vocab file
    Returns:
        write a word per line
    """
    print("Writing vocab...")
    with open(filename, "w") as f:
        for i, word in enumerate(vocab):
            if i != len(vocab) - 1:
                f.write("{}\n".format(word))
            else:
                f.write(word)
    print("- done. {} tokens".format(len(vocab)))


def load_vocab(filename):
    """
    Args:
        filename: file with a word per line
    Returns:
        d: dict[word] = index
    """
    d = dict()
    with open(filename) as f:
        for idx, word in enumerate(f):
            word = word.strip()
            d[word] = idx

    return d


def export_trimmed_glove_vectors(vocab, glove_filename, trimmed_filename, dim):
    """
    Saves glove vectors in numpy array
    
    Args:
        vocab: dictionary vocab[word] = index
        glove_filename: a path to a glove file
        trimmed_filename: a path where to store a matrix in npy
        dim: (int) dimension of embeddings
    """
    embeddings = np.zeros([len(vocab), dim])
    with open(glove_filename) as f:
        for line in f:
            line = line.strip().split(' ')
            word = line[0]
            embedding = [float(x) for x in line[1:]]
            if word in vocab:
                word_idx = vocab[word]
                embeddings[word_idx] = np.asarray(embedding)

    np.savez_compressed(trimmed_filename, embeddings=embeddings)


def get_trimmed_glove_vectors(filename):
    """
    Args:
        filename: path to the npz file
    Returns:
        matrix of embeddings (np array)
    """
    with np.load(filename) as data:
        return data["embeddings"]


def get_processing_word(vocab_words=None, vocab_chars=None, 
                    lowercase=False, chars=False):
    """
    Args:
        vocab: dict[word] = idx
    Returns: 
        f("cat") = ([12, 4, 32], 12345)
                 = (list of char ids, word id)
    """
    def f(word):
        # 0. get chars of words
        if vocab_chars is not None and chars == True:
            char_ids = []
            for char in word:
                # ignore chars out of vocabulary
                if char in vocab_chars:
                    char_ids += [vocab_chars[char]]

        # 1. preprocess word
        if lowercase:
            word = word.lower()
        if word.isdigit():
            word = NUM

        # 2. get id of word
        if vocab_words is not None:
            if word in vocab_words:
                word = vocab_words[word]
            else:
                word = vocab_words[UNK]

        # 3. return tuple char ids, word id
        if vocab_chars is not None and chars == True:
            return char_ids, word
        else:
            return word

    return f


def _pad_sequences(sequences, pad_tok, max_length):
    """
    Args:
        sequences: a generator of list or tuple
        pad_tok: the char to pad with
    Returns:
        a list of list where each sublist has same length
    """
    sequence_padded, sequence_length = [], []

    for seq in sequences:
        seq = list(seq)
        seq_ = seq[:max_length] + [pad_tok]*max(max_length - len(seq), 0)
        sequence_padded +=  [seq_]
        sequence_length += [min(len(seq), max_length)]

    return sequence_padded, sequence_length


def pad_sequences(sequences, pad_tok, nlevels=1):
    """
    Args:
        sequences: a generator of list or tuple
        pad_tok: the char to pad with
    Returns:
        a list of list where each sublist has same length
    """
    if nlevels == 1:
        max_length = max(map(lambda x : len(x), sequences))
        sequence_padded, sequence_length = _pad_sequences(sequences, 
                                            pad_tok, max_length)
        
    elif nlevels == 2:
        max_length_word = max([max(map(lambda x: len(x), seq)) for seq in sequences])
        sequence_padded, sequence_length = [], []
        for seq in sequences:
            # all words are same length now
            sp, sl = _pad_sequences(seq, pad_tok, max_length_word)
            sequence_padded += [sp]
            sequence_length += [sl]

        max_length_sentence = max(map(lambda x : len(x), sequences))
        sequence_padded, _ = _pad_sequences(sequence_padded, [pad_tok]*max_length_word, 
                                            max_length_sentence)
        sequence_length, _ = _pad_sequences(sequence_length, 0, max_length_sentence)


    return sequence_padded, sequence_length


def minibatches(data, minibatch_size):
    """
    Args:
        data: generator of (sentence, tags) tuples
        minibatch_size: (int)
    Returns: 
        list of tuples
    """
    x_batch, y_batch = [], []
    for (x, y) in data:
        if len(x_batch) == minibatch_size:
            yield x_batch, y_batch
            x_batch, y_batch = [], []
        
        if type(x[0]) == tuple:
            x = zip(*x)
        x_batch += [x]
        y_batch += [y]

    if len(x_batch) != 0:
        yield x_batch, y_batch


def get_chunk_type(tok, idx_to_tag):
    """
    Args:
        tok: id of token, ex 4
        idx_to_tag: dictionary {4: "B-PER", ...}
    Returns:
        tuple: "B", "PER"
    """
    tag_name = idx_to_tag[tok]
    tag_class = tag_name.split('-')[0]
    tag_type = tag_name.split('-')[-1]
    return tag_class, tag_type


def get_chunks(seq, tags):
    """
    Args:
        seq: [4, 4, 0, 0, ...] sequence of labels
        tags: dict["O"] = 4
    Returns:
        list of (chunk_type, chunk_start, chunk_end)

    Example:
        seq = [4, 5, 0, 3]
        tags = {"B-PER": 4, "I-PER": 5, "B-LOC": 3}
        result = [("PER", 0, 2), ("LOC", 3, 4)]
    """
    default = tags[NONE]
    idx_to_tag = {idx: tag for tag, idx in tags.items()}
    chunks = []
    chunk_type, chunk_start = None, None
    for i, tok in enumerate(seq):
        # End of a chunk 1
        if tok == default and chunk_type is not None:
            # Add a chunk.
            chunk = (chunk_type, chunk_start, i)
            chunks.append(chunk)
            chunk_type, chunk_start = None, None

        # End of a chunk + start of a chunk!
        elif tok != default:
            tok_chunk_class, tok_chunk_type = get_chunk_type(tok, idx_to_tag)
            if chunk_type is None:
                chunk_type, chunk_start = tok_chunk_type, i
            elif tok_chunk_type != chunk_type or tok_chunk_class == "B":
                chunk = (chunk_type, chunk_start, i)
                chunks.append(chunk)
                chunk_type, chunk_start = tok_chunk_type, i
        else:
            pass
    # end condition
    if chunk_type is not None:
        chunk = (chunk_type, chunk_start, len(seq))
        chunks.append(chunk)
    
    return chunks<|MERGE_RESOLUTION|>--- conflicted
+++ resolved
@@ -12,7 +12,7 @@
     __iter__ method yields a tuple (words, tags)
         words: list of raw words
         tags: list of raw tags
-    If processing_word and processing_tag are not None, 
+    If processing_word and processing_tag are not None,
     optional preprocessing is appplied
 
     Example:
@@ -22,7 +22,7 @@
             pass
         ```
     """
-    def __init__(self, filename, processing_word=None, processing_tag=None, 
+    def __init__(self, filename, processing_word=None, processing_tag=None,
                  max_iter=None):
         """
         Args:
@@ -53,11 +53,7 @@
                         words, tags = [], []
                 else:
                     ls = line.split(' ')
-<<<<<<< HEAD
                     word, tag = ls[0],ls[-1]
-=======
-                    word, tag = ls[0], ls[1]
->>>>>>> 0b0b9a29
                     if self.processing_word is not None:
                         word = self.processing_word(word)
                     if self.processing_tag is not None:
@@ -165,7 +161,7 @@
 def export_trimmed_glove_vectors(vocab, glove_filename, trimmed_filename, dim):
     """
     Saves glove vectors in numpy array
-    
+
     Args:
         vocab: dictionary vocab[word] = index
         glove_filename: a path to a glove file
@@ -196,12 +192,12 @@
         return data["embeddings"]
 
 
-def get_processing_word(vocab_words=None, vocab_chars=None, 
+def get_processing_word(vocab_words=None, vocab_chars=None,
                     lowercase=False, chars=False):
     """
     Args:
         vocab: dict[word] = idx
-    Returns: 
+    Returns:
         f("cat") = ([12, 4, 32], 12345)
                  = (list of char ids, word id)
     """
@@ -265,9 +261,9 @@
     """
     if nlevels == 1:
         max_length = max(map(lambda x : len(x), sequences))
-        sequence_padded, sequence_length = _pad_sequences(sequences, 
+        sequence_padded, sequence_length = _pad_sequences(sequences,
                                             pad_tok, max_length)
-        
+
     elif nlevels == 2:
         max_length_word = max([max(map(lambda x: len(x), seq)) for seq in sequences])
         sequence_padded, sequence_length = [], []
@@ -278,7 +274,7 @@
             sequence_length += [sl]
 
         max_length_sentence = max(map(lambda x : len(x), sequences))
-        sequence_padded, _ = _pad_sequences(sequence_padded, [pad_tok]*max_length_word, 
+        sequence_padded, _ = _pad_sequences(sequence_padded, [pad_tok]*max_length_word,
                                             max_length_sentence)
         sequence_length, _ = _pad_sequences(sequence_length, 0, max_length_sentence)
 
@@ -291,7 +287,7 @@
     Args:
         data: generator of (sentence, tags) tuples
         minibatch_size: (int)
-    Returns: 
+    Returns:
         list of tuples
     """
     x_batch, y_batch = [], []
@@ -299,7 +295,7 @@
         if len(x_batch) == minibatch_size:
             yield x_batch, y_batch
             x_batch, y_batch = [], []
-        
+
         if type(x[0]) == tuple:
             x = zip(*x)
         x_batch += [x]
@@ -363,5 +359,5 @@
     if chunk_type is not None:
         chunk = (chunk_type, chunk_start, len(seq))
         chunks.append(chunk)
-    
+
     return chunks